--- conflicted
+++ resolved
@@ -2,9 +2,9 @@
 
 import (
 	"context"
-	"strings"
 	"encoding/json"
 	"fmt"
+	"strings"
 
 	"github.com/99designs/gqlgen/graphql"
 	"github.com/vektah/gqlparser/v2/ast"
@@ -117,7 +117,7 @@
 }
 
 var reservedAliases = map[string]string{
-	"__typename": "__typename",
+	"__typename":  "__typename",
 	"_bramble_id": "id",
 }
 
@@ -254,8 +254,8 @@
 
 				if idDef := implementationType.Fields.ForName("id"); idDef != nil {
 					possibleId := &ast.InlineFragment{
-						TypeCondition: implementationName,
-						SelectionSet: []ast.Selection{&ast.Field{Alias: "_bramble_id", Name: "id", Definition: idDef}},
+						TypeCondition:    implementationName,
+						SelectionSet:     []ast.Selection{&ast.Field{Alias: "_bramble_id", Name: "id", Definition: idDef}},
 						ObjectDefinition: implementationType,
 					}
 					selectionSetResult = append(selectionSetResult, possibleId)
@@ -263,30 +263,15 @@
 				break
 			}
 		}
-<<<<<<< HEAD
 		selectionSetResult = append(selectionSetResult, &ast.Field{
-			Alias: "__typename",
-			Name: "__typename",
+			Alias:      "__typename",
+			Name:       "__typename",
 			Definition: &ast.FieldDefinition{Name: "__typename", Type: ast.NamedType("String", nil)},
 		})
-	// Otherwise, add an id selection to boundary types where the result
-	// will be merged with another step (i.e.: has children or is a child step).
-	} else if parentType != queryObjectName &&
-		parentType != mutationObjectName &&
-		ctx.IsBoundary[parentType] &&
-		(childstep || len(childrenStepsResult) > 0) &&
-		parentDef.Fields.ForName("id") != nil &&
-		!selectionSetHasFieldNamed(selectionSetResult, "id") {
-		id := &ast.Field{
-			Alias:      "_id",
-			Name:       "id",
-			Definition: parentDef.Fields.ForName("id"),
-=======
 	} else if parentType != queryObjectName && parentType != mutationObjectName && ctx.IsBoundary[parentType] {
 		// Otherwise, add an id selection to all boundary types
 		if idDef := parentDef.Fields.ForName("id"); idDef != nil {
 			selectionSetResult = append(selectionSetResult, &ast.Field{Alias: "_bramble_id", Name: "id", Definition: idDef})
->>>>>>> 971b1f97
 		}
 	}
 	return selectionSetResult, childrenStepsResult, nil
